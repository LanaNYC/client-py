#!/usr/bin/env python
# -*- coding: utf-8 -*-
#
<<<<<<< HEAD
#  Generated from FHIR 1.4.0.8595 (http://hl7.org/fhir/StructureDefinition/CarePlan) on 2016-06-26.
=======
#  Generated from FHIR 1.7.0.10061 (http://hl7.org/fhir/StructureDefinition/CarePlan) on 2016-10-24.
>>>>>>> b196071c
#  2016, SMART Health IT.


from . import domainresource

class CarePlan(domainresource.DomainResource):
    """ Healthcare plan for patient or group.
    
    Describes the intention of how one or more practitioners intend to deliver
    care for a particular patient, group or community for a period of time,
    possibly limited to care for a specific condition or set of conditions.
    """
    
    resource_name = "CarePlan"
    
    def __init__(self, jsondict=None, strict=True):
        """ Initialize all valid properties.
        
        :raises: FHIRValidationError on validation errors, unless strict is False
        :param dict jsondict: A JSON dictionary to use for initialization
        :param bool strict: If True (the default), invalid variables will raise a TypeError
        """
        
        self.activity = None
        """ Action to occur as part of plan.
        List of `CarePlanActivity` items (represented as `dict` in JSON). """
        
        self.addresses = None
        """ Health issues this plan addresses.
        List of `FHIRReference` items referencing `Condition` (represented as `dict` in JSON). """
        
        self.author = None
        """ Who is responsible for contents of the plan.
        List of `FHIRReference` items referencing `Patient, Practitioner, RelatedPerson, Organization` (represented as `dict` in JSON). """
        
        self.careTeam = None
        """ Who's involved in plan?.
<<<<<<< HEAD
        Type `FHIRReference` referencing `CareTeam` (represented as `dict` in JSON). """
=======
        List of `FHIRReference` items referencing `CareTeam` (represented as `dict` in JSON). """
>>>>>>> b196071c
        
        self.category = None
        """ Type of plan.
        List of `CodeableConcept` items (represented as `dict` in JSON). """
        
        self.context = None
        """ Created in context of.
        Type `FHIRReference` referencing `Encounter, EpisodeOfCare` (represented as `dict` in JSON). """
        
        self.description = None
        """ Summary of nature of plan.
        Type `str`. """
        
        self.goal = None
        """ Desired outcome of plan.
        List of `FHIRReference` items referencing `Goal` (represented as `dict` in JSON). """
        
        self.identifier = None
        """ External Ids for this plan.
        List of `Identifier` items (represented as `dict` in JSON). """
        
        self.modified = None
        """ When last updated.
        Type `FHIRDate` (represented as `str` in JSON). """
        
        self.note = None
        """ Comments about the plan.
        Type `Annotation` (represented as `dict` in JSON). """
        
        self.period = None
        """ Time period plan covers.
        Type `Period` (represented as `dict` in JSON). """
        
        self.relatedPlan = None
        """ Plans related to this one.
        List of `CarePlanRelatedPlan` items (represented as `dict` in JSON). """
        
        self.status = None
        """ proposed | draft | active | completed | cancelled.
        Type `str`. """
        
        self.subject = None
        """ Who care plan is for.
        Type `FHIRReference` referencing `Patient, Group` (represented as `dict` in JSON). """
        
        self.support = None
        """ Information considered as part of plan.
        List of `FHIRReference` items referencing `Resource` (represented as `dict` in JSON). """
        
        super(CarePlan, self).__init__(jsondict=jsondict, strict=strict)
    
    def elementProperties(self):
        js = super(CarePlan, self).elementProperties()
        js.extend([
            ("activity", "activity", CarePlanActivity, True, None, False),
            ("addresses", "addresses", fhirreference.FHIRReference, True, None, False),
            ("author", "author", fhirreference.FHIRReference, True, None, False),
<<<<<<< HEAD
            ("careTeam", "careTeam", fhirreference.FHIRReference, False, None, False),
=======
            ("careTeam", "careTeam", fhirreference.FHIRReference, True, None, False),
>>>>>>> b196071c
            ("category", "category", codeableconcept.CodeableConcept, True, None, False),
            ("context", "context", fhirreference.FHIRReference, False, None, False),
            ("description", "description", str, False, None, False),
            ("goal", "goal", fhirreference.FHIRReference, True, None, False),
            ("identifier", "identifier", identifier.Identifier, True, None, False),
            ("modified", "modified", fhirdate.FHIRDate, False, None, False),
            ("note", "note", annotation.Annotation, False, None, False),
            ("period", "period", period.Period, False, None, False),
            ("relatedPlan", "relatedPlan", CarePlanRelatedPlan, True, None, False),
            ("status", "status", str, False, None, True),
            ("subject", "subject", fhirreference.FHIRReference, False, None, False),
            ("support", "support", fhirreference.FHIRReference, True, None, False),
        ])
        return js


from . import backboneelement

class CarePlanActivity(backboneelement.BackboneElement):
    """ Action to occur as part of plan.
    
    Identifies a planned action to occur as part of the plan.  For example, a
    medication to be used, lab tests to perform, self-monitoring, education,
    etc.
    """
    
    resource_name = "CarePlanActivity"
    
    def __init__(self, jsondict=None, strict=True):
        """ Initialize all valid properties.
        
        :raises: FHIRValidationError on validation errors, unless strict is False
        :param dict jsondict: A JSON dictionary to use for initialization
        :param bool strict: If True (the default), invalid variables will raise a TypeError
        """
        
        self.actionResulting = None
        """ Appointments, orders, etc..
        List of `FHIRReference` items referencing `Resource` (represented as `dict` in JSON). """
        
        self.detail = None
        """ In-line definition of activity.
        Type `CarePlanActivityDetail` (represented as `dict` in JSON). """
        
        self.outcome = None
        """ Results of the activity.
        Type `CodeableConcept` (represented as `dict` in JSON). """
        
        self.progress = None
        """ Comments about the activity status/progress.
        List of `Annotation` items (represented as `dict` in JSON). """
        
        self.reference = None
        """ Activity details defined in specific resource.
        Type `FHIRReference` referencing `Appointment, CommunicationRequest, DeviceUseRequest, DiagnosticRequest, MedicationOrder, NutritionRequest, ProcedureRequest, ProcessRequest, ReferralRequest, VisionPrescription` (represented as `dict` in JSON). """
        
        super(CarePlanActivity, self).__init__(jsondict=jsondict, strict=strict)
    
    def elementProperties(self):
        js = super(CarePlanActivity, self).elementProperties()
        js.extend([
            ("actionResulting", "actionResulting", fhirreference.FHIRReference, True, None, False),
            ("detail", "detail", CarePlanActivityDetail, False, None, False),
            ("outcome", "outcome", codeableconcept.CodeableConcept, False, None, False),
            ("progress", "progress", annotation.Annotation, True, None, False),
            ("reference", "reference", fhirreference.FHIRReference, False, None, False),
        ])
        return js


class CarePlanActivityDetail(backboneelement.BackboneElement):
    """ In-line definition of activity.
    
    A simple summary of a planned activity suitable for a general care plan
    system (e.g. form driven) that doesn't know about specific resources such
    as procedure etc.
    """
    
    resource_name = "CarePlanActivityDetail"
    
    def __init__(self, jsondict=None, strict=True):
        """ Initialize all valid properties.
        
        :raises: FHIRValidationError on validation errors, unless strict is False
        :param dict jsondict: A JSON dictionary to use for initialization
        :param bool strict: If True (the default), invalid variables will raise a TypeError
        """
        
        self.category = None
        """ diet | drug | encounter | observation | procedure | supply | other.
        Type `CodeableConcept` (represented as `dict` in JSON). """
        
        self.code = None
        """ Detail type of activity.
        Type `CodeableConcept` (represented as `dict` in JSON). """
        
        self.dailyAmount = None
        """ How to consume/day?.
        Type `Quantity` (represented as `dict` in JSON). """
        
        self.definition = None
        """ Protocol or definition.
        Type `FHIRReference` referencing `PlanDefinition, Questionnaire` (represented as `dict` in JSON). """
        
        self.description = None
        """ Extra info describing activity to perform.
        Type `str`. """
        
        self.goal = None
        """ Goals this activity relates to.
        List of `FHIRReference` items referencing `Goal` (represented as `dict` in JSON). """
        
        self.location = None
        """ Where it should happen.
        Type `FHIRReference` referencing `Location` (represented as `dict` in JSON). """
        
        self.performer = None
        """ Who will be responsible?.
        List of `FHIRReference` items referencing `Practitioner, Organization, RelatedPerson, Patient` (represented as `dict` in JSON). """
        
        self.productCodeableConcept = None
        """ What is to be administered/supplied.
        Type `CodeableConcept` (represented as `dict` in JSON). """
        
        self.productReference = None
        """ What is to be administered/supplied.
        Type `FHIRReference` referencing `Medication, Substance` (represented as `dict` in JSON). """
        
        self.prohibited = None
        """ Do NOT do.
        Type `bool`. """
        
        self.quantity = None
        """ How much to administer/supply/consume.
        Type `Quantity` (represented as `dict` in JSON). """
        
        self.reasonCode = None
        """ Why activity should be done.
        List of `CodeableConcept` items (represented as `dict` in JSON). """
        
        self.reasonReference = None
        """ Condition triggering need for activity.
        List of `FHIRReference` items referencing `Condition` (represented as `dict` in JSON). """
        
        self.scheduledPeriod = None
        """ When activity is to occur.
        Type `Period` (represented as `dict` in JSON). """
        
        self.scheduledString = None
        """ When activity is to occur.
        Type `str`. """
        
        self.scheduledTiming = None
        """ When activity is to occur.
        Type `Timing` (represented as `dict` in JSON). """
        
        self.status = None
        """ not-started | scheduled | in-progress | on-hold | completed |
        cancelled.
        Type `str`. """
        
        self.statusReason = None
        """ Reason for current status.
        Type `CodeableConcept` (represented as `dict` in JSON). """
        
        super(CarePlanActivityDetail, self).__init__(jsondict=jsondict, strict=strict)
    
    def elementProperties(self):
        js = super(CarePlanActivityDetail, self).elementProperties()
        js.extend([
            ("category", "category", codeableconcept.CodeableConcept, False, None, False),
            ("code", "code", codeableconcept.CodeableConcept, False, None, False),
            ("dailyAmount", "dailyAmount", quantity.Quantity, False, None, False),
            ("definition", "definition", fhirreference.FHIRReference, False, None, False),
            ("description", "description", str, False, None, False),
            ("goal", "goal", fhirreference.FHIRReference, True, None, False),
            ("location", "location", fhirreference.FHIRReference, False, None, False),
            ("performer", "performer", fhirreference.FHIRReference, True, None, False),
            ("productCodeableConcept", "productCodeableConcept", codeableconcept.CodeableConcept, False, "product", False),
            ("productReference", "productReference", fhirreference.FHIRReference, False, "product", False),
            ("prohibited", "prohibited", bool, False, None, True),
            ("quantity", "quantity", quantity.Quantity, False, None, False),
            ("reasonCode", "reasonCode", codeableconcept.CodeableConcept, True, None, False),
            ("reasonReference", "reasonReference", fhirreference.FHIRReference, True, None, False),
            ("scheduledPeriod", "scheduledPeriod", period.Period, False, "scheduled", False),
            ("scheduledString", "scheduledString", str, False, "scheduled", False),
            ("scheduledTiming", "scheduledTiming", timing.Timing, False, "scheduled", False),
            ("status", "status", str, False, None, False),
            ("statusReason", "statusReason", codeableconcept.CodeableConcept, False, None, False),
        ])
        return js


class CarePlanRelatedPlan(backboneelement.BackboneElement):
    """ Plans related to this one.
    
    Identifies CarePlans with some sort of formal relationship to the current
    plan.
    """
    
    resource_name = "CarePlanRelatedPlan"
    
    def __init__(self, jsondict=None, strict=True):
        """ Initialize all valid properties.
        
        :raises: FHIRValidationError on validation errors, unless strict is False
        :param dict jsondict: A JSON dictionary to use for initialization
        :param bool strict: If True (the default), invalid variables will raise a TypeError
        """
        
        self.code = None
        """ includes | replaces | fulfills.
        Type `str`. """
        
        self.plan = None
        """ Plan relationship exists with.
        Type `FHIRReference` referencing `CarePlan` (represented as `dict` in JSON). """
        
        super(CarePlanRelatedPlan, self).__init__(jsondict=jsondict, strict=strict)
    
    def elementProperties(self):
        js = super(CarePlanRelatedPlan, self).elementProperties()
        js.extend([
            ("code", "code", str, False, None, False),
            ("plan", "plan", fhirreference.FHIRReference, False, None, True),
        ])
        return js


from . import annotation
from . import codeableconcept
from . import fhirdate
from . import fhirreference
from . import identifier
from . import period
from . import quantity
from . import timing<|MERGE_RESOLUTION|>--- conflicted
+++ resolved
@@ -1,11 +1,7 @@
 #!/usr/bin/env python
 # -*- coding: utf-8 -*-
 #
-<<<<<<< HEAD
-#  Generated from FHIR 1.4.0.8595 (http://hl7.org/fhir/StructureDefinition/CarePlan) on 2016-06-26.
-=======
 #  Generated from FHIR 1.7.0.10061 (http://hl7.org/fhir/StructureDefinition/CarePlan) on 2016-10-24.
->>>>>>> b196071c
 #  2016, SMART Health IT.
 
 
@@ -43,11 +39,7 @@
         
         self.careTeam = None
         """ Who's involved in plan?.
-<<<<<<< HEAD
-        Type `FHIRReference` referencing `CareTeam` (represented as `dict` in JSON). """
-=======
         List of `FHIRReference` items referencing `CareTeam` (represented as `dict` in JSON). """
->>>>>>> b196071c
         
         self.category = None
         """ Type of plan.
@@ -105,11 +97,7 @@
             ("activity", "activity", CarePlanActivity, True, None, False),
             ("addresses", "addresses", fhirreference.FHIRReference, True, None, False),
             ("author", "author", fhirreference.FHIRReference, True, None, False),
-<<<<<<< HEAD
-            ("careTeam", "careTeam", fhirreference.FHIRReference, False, None, False),
-=======
             ("careTeam", "careTeam", fhirreference.FHIRReference, True, None, False),
->>>>>>> b196071c
             ("category", "category", codeableconcept.CodeableConcept, True, None, False),
             ("context", "context", fhirreference.FHIRReference, False, None, False),
             ("description", "description", str, False, None, False),
