--- conflicted
+++ resolved
@@ -1,11 +1,7 @@
 #!/usr/bin/env python
 # -*- coding: utf-8 -*-
 #
-<<<<<<< HEAD
-#  Generated from FHIR 1.4.0.8595 on 2016-06-26.
-=======
 #  Generated from FHIR 1.7.0.10061 on 2016-10-24.
->>>>>>> b196071c
 #  2016, SMART Health IT.
 
 
@@ -54,10 +50,7 @@
         self.assertEqual(inst.parameter[3].name, "result")
         self.assertEqual(inst.parameter[3].type, "Basic")
         self.assertEqual(inst.parameter[3].use, "out")
-<<<<<<< HEAD
-=======
         self.assertEqual(inst.status, "draft")
->>>>>>> b196071c
         self.assertEqual(inst.text.div, "<div xmlns=\"http://www.w3.org/1999/xhtml\">Guideline Appropriate Ordering Module</div>")
         self.assertEqual(inst.text.status, "generated")
         self.assertEqual(inst.title, "Guideline Appropriate Ordering Module")
