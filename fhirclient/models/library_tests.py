#!/usr/bin/env python
# -*- coding: utf-8 -*-
#
<<<<<<< HEAD
#  Generated from FHIR 1.4.0.8595 on 2016-06-26.
=======
#  Generated from FHIR 1.7.0.10061 on 2016-10-24.
>>>>>>> b196071c
#  2016, SMART Health IT.


import os
import io
import unittest
import json
from . import library
from .fhirdate import FHIRDate


class LibraryTests(unittest.TestCase):
    def instantiate_from(self, filename):
        datadir = os.environ.get('FHIR_UNITTEST_DATADIR') or ''
        with io.open(os.path.join(datadir, filename), 'r', encoding='utf-8') as handle:
            js = json.load(handle)
            self.assertEqual("Library", js["resourceType"])
        return library.Library(js)
    
    def testLibrary1(self):
        inst = self.instantiate_from("library-cms146-example.json")
        self.assertIsNotNone(inst, "Must have instantiated a Library instance")
        self.implLibrary1(inst)
        
        js = inst.as_json()
        self.assertEqual("Library", js["resourceType"])
        inst2 = library.Library(js)
        self.implLibrary1(inst2)
    
    def implLibrary1(self, inst):
        self.assertEqual(inst.content.contentType, "text/cql")
        self.assertEqual(inst.content.url, "http://cqlrepository.org/CMS146.cql")
        self.assertEqual(inst.dataRequirement[0].codeFilter[0].path, "code")
        self.assertEqual(inst.dataRequirement[0].codeFilter[0].valueSetString, "Other Female Reproductive Conditions")
        self.assertEqual(inst.dataRequirement[0].type, "Condition")
        self.assertEqual(inst.dataRequirement[1].type, "Patient")
        self.assertEqual(inst.dataRequirement[2].codeFilter[0].path, "category")
        self.assertEqual(inst.dataRequirement[2].codeFilter[0].valueCode[0], "diagnosis")
        self.assertEqual(inst.dataRequirement[2].codeFilter[1].path, "clinicalStatus")
        self.assertEqual(inst.dataRequirement[2].codeFilter[1].valueCode[0], "confirmed")
        self.assertEqual(inst.dataRequirement[2].codeFilter[2].path, "code")
        self.assertEqual(inst.dataRequirement[2].codeFilter[2].valueSetString, "2.16.840.1.113883.3.464.1003.102.12.1011")
        self.assertEqual(inst.dataRequirement[2].type, "Condition")
        self.assertEqual(inst.dataRequirement[3].codeFilter[0].path, "category")
        self.assertEqual(inst.dataRequirement[3].codeFilter[0].valueCode[0], "diagnosis")
        self.assertEqual(inst.dataRequirement[3].codeFilter[1].path, "clinicalStatus")
        self.assertEqual(inst.dataRequirement[3].codeFilter[1].valueCode[0], "confirmed")
        self.assertEqual(inst.dataRequirement[3].codeFilter[2].path, "code")
        self.assertEqual(inst.dataRequirement[3].codeFilter[2].valueSetString, "2.16.840.1.113883.3.464.1003.102.12.1012")
        self.assertEqual(inst.dataRequirement[3].type, "Condition")
        self.assertEqual(inst.dataRequirement[4].codeFilter[0].path, "status")
        self.assertEqual(inst.dataRequirement[4].codeFilter[0].valueCode[0], "finished")
        self.assertEqual(inst.dataRequirement[4].codeFilter[1].path, "class")
        self.assertEqual(inst.dataRequirement[4].codeFilter[1].valueCode[0], "ambulatory")
        self.assertEqual(inst.dataRequirement[4].codeFilter[2].path, "type")
        self.assertEqual(inst.dataRequirement[4].codeFilter[2].valueSetString, "2.16.840.1.113883.3.464.1003.101.12.1061")
        self.assertEqual(inst.dataRequirement[4].type, "Encounter")
        self.assertEqual(inst.dataRequirement[5].codeFilter[0].path, "diagnosis")
        self.assertEqual(inst.dataRequirement[5].codeFilter[0].valueSetString, "2.16.840.1.113883.3.464.1003.198.12.1012")
        self.assertEqual(inst.dataRequirement[5].type, "DiagnosticReport")
        self.assertEqual(inst.dataRequirement[6].codeFilter[0].path, "code")
        self.assertEqual(inst.dataRequirement[6].codeFilter[0].valueSetString, "2.16.840.1.113883.3.464.1003.196.12.1001")
        self.assertEqual(inst.dataRequirement[6].type, "Medication")
        self.assertEqual(inst.dataRequirement[7].codeFilter[0].path, "status")
        self.assertEqual(inst.dataRequirement[7].codeFilter[0].valueCode[0], "active")
        self.assertEqual(inst.dataRequirement[7].codeFilter[1].path, "medication.code")
        self.assertEqual(inst.dataRequirement[7].codeFilter[1].valueSetString, "2.16.840.1.113883.3.464.1003.196.12.1001")
        self.assertEqual(inst.dataRequirement[7].type, "MedicationOrder")
        self.assertEqual(inst.dataRequirement[8].codeFilter[0].path, "status")
        self.assertEqual(inst.dataRequirement[8].codeFilter[0].valueCode[0], "completed")
        self.assertEqual(inst.dataRequirement[8].codeFilter[1].path, "medication.code")
        self.assertEqual(inst.dataRequirement[8].codeFilter[1].valueSetString, "2.16.840.1.113883.3.464.1003.196.12.1001")
        self.assertEqual(inst.dataRequirement[8].type, "MedicationStatement")
        self.assertEqual(inst.date.date, FHIRDate("2015-07-22").date)
        self.assertEqual(inst.date.as_json(), "2015-07-22")
        self.assertEqual(inst.description, "Logic for CMS 146: Appropriate Testing for Children with Pharyngitis")
        self.assertEqual(inst.id, "library-cms146-example")
<<<<<<< HEAD
        self.assertEqual(inst.model[0].identifier, "QUICK")
        self.assertEqual(inst.moduleMetadata.description, "Logic for CMS 146: Appropriate Testing for Children with Pharyngitis")
        self.assertEqual(inst.moduleMetadata.identifier[0].use, "official")
        self.assertEqual(inst.moduleMetadata.identifier[0].value, "CMS146")
        self.assertEqual(inst.moduleMetadata.publicationDate.date, FHIRDate("2015-07-22").date)
        self.assertEqual(inst.moduleMetadata.publicationDate.as_json(), "2015-07-22")
        self.assertEqual(inst.moduleMetadata.status, "draft")
        self.assertEqual(inst.moduleMetadata.title, "Appropriate Testing for Children with Pharyngitis")
        self.assertEqual(inst.moduleMetadata.type, "library")
        self.assertEqual(inst.moduleMetadata.version, "2.0.0")
=======
        self.assertEqual(inst.identifier[0].use, "official")
        self.assertEqual(inst.identifier[0].value, "CMS146")
        self.assertEqual(inst.relatedArtifact[0].type, "depends-on")
        self.assertEqual(inst.status, "draft")
>>>>>>> b196071c
        self.assertEqual(inst.text.div, "<div xmlns=\"http://www.w3.org/1999/xhtml\">CMS 146 Logic</div>")
        self.assertEqual(inst.text.status, "generated")
        self.assertEqual(inst.title, "Appropriate Testing for Children with Pharyngitis")
        self.assertEqual(inst.type.coding[0].code, "logic-library")
        self.assertEqual(inst.version, "2.0.0")
    
    def testLibrary2(self):
        inst = self.instantiate_from("library-example.json")
        self.assertIsNotNone(inst, "Must have instantiated a Library instance")
        self.implLibrary2(inst)
        
        js = inst.as_json()
        self.assertEqual("Library", js["resourceType"])
        inst2 = library.Library(js)
        self.implLibrary2(inst2)
    
    def implLibrary2(self, inst):
        self.assertEqual(inst.content.contentType, "text/cql")
        self.assertEqual(inst.content.url, "http://cqlrepository.org/ChlamydiaScreening_Common.cql")
        self.assertEqual(inst.dataRequirement[0].codeFilter[0].path, "code")
        self.assertEqual(inst.dataRequirement[0].codeFilter[0].valueSetString, "Other Female Reproductive Conditions")
        self.assertEqual(inst.dataRequirement[0].type, "Condition")
        self.assertEqual(inst.date.date, FHIRDate("2015-07-22").date)
        self.assertEqual(inst.date.as_json(), "2015-07-22")
        self.assertEqual(inst.description, "Common Logic for adherence to Chlamydia Screening guidelines")
        self.assertEqual(inst.id, "example")
<<<<<<< HEAD
        self.assertEqual(inst.model[0].identifier, "QUICK")
        self.assertEqual(inst.moduleMetadata.description, "Common Logic for adherence to Chlamydia Screening guidelines")
        self.assertEqual(inst.moduleMetadata.identifier[0].use, "official")
        self.assertEqual(inst.moduleMetadata.identifier[0].value, "ChalmydiaScreening_Common")
        self.assertEqual(inst.moduleMetadata.publicationDate.date, FHIRDate("2015-07-22").date)
        self.assertEqual(inst.moduleMetadata.publicationDate.as_json(), "2015-07-22")
        self.assertEqual(inst.moduleMetadata.status, "draft")
        self.assertEqual(inst.moduleMetadata.title, "Chlamydia Screening Common Library")
        self.assertEqual(inst.moduleMetadata.topic[0].text, "Chlamydia Screening")
        self.assertEqual(inst.moduleMetadata.type, "library")
        self.assertEqual(inst.moduleMetadata.version, "2.0.0")
=======
        self.assertEqual(inst.identifier[0].use, "official")
        self.assertEqual(inst.identifier[0].value, "ChalmydiaScreening_Common")
        self.assertEqual(inst.relatedArtifact[0].type, "depends-on")
        self.assertEqual(inst.status, "draft")
>>>>>>> b196071c
        self.assertEqual(inst.text.div, "<div xmlns=\"http://www.w3.org/1999/xhtml\">Chlamydia Screening Common Library</div>")
        self.assertEqual(inst.text.status, "generated")
        self.assertEqual(inst.title, "Chlamydia Screening Common Library")
        self.assertEqual(inst.topic[0].text, "Chlamydia Screening")
        self.assertEqual(inst.type.coding[0].code, "logic-library")
        self.assertEqual(inst.version, "2.0.0")
<|MERGE_RESOLUTION|>--- conflicted
+++ resolved
@@ -1,11 +1,7 @@
 #!/usr/bin/env python
 # -*- coding: utf-8 -*-
 #
-<<<<<<< HEAD
-#  Generated from FHIR 1.4.0.8595 on 2016-06-26.
-=======
 #  Generated from FHIR 1.7.0.10061 on 2016-10-24.
->>>>>>> b196071c
 #  2016, SMART Health IT.
 
 
@@ -83,23 +79,10 @@
         self.assertEqual(inst.date.as_json(), "2015-07-22")
         self.assertEqual(inst.description, "Logic for CMS 146: Appropriate Testing for Children with Pharyngitis")
         self.assertEqual(inst.id, "library-cms146-example")
-<<<<<<< HEAD
-        self.assertEqual(inst.model[0].identifier, "QUICK")
-        self.assertEqual(inst.moduleMetadata.description, "Logic for CMS 146: Appropriate Testing for Children with Pharyngitis")
-        self.assertEqual(inst.moduleMetadata.identifier[0].use, "official")
-        self.assertEqual(inst.moduleMetadata.identifier[0].value, "CMS146")
-        self.assertEqual(inst.moduleMetadata.publicationDate.date, FHIRDate("2015-07-22").date)
-        self.assertEqual(inst.moduleMetadata.publicationDate.as_json(), "2015-07-22")
-        self.assertEqual(inst.moduleMetadata.status, "draft")
-        self.assertEqual(inst.moduleMetadata.title, "Appropriate Testing for Children with Pharyngitis")
-        self.assertEqual(inst.moduleMetadata.type, "library")
-        self.assertEqual(inst.moduleMetadata.version, "2.0.0")
-=======
         self.assertEqual(inst.identifier[0].use, "official")
         self.assertEqual(inst.identifier[0].value, "CMS146")
         self.assertEqual(inst.relatedArtifact[0].type, "depends-on")
         self.assertEqual(inst.status, "draft")
->>>>>>> b196071c
         self.assertEqual(inst.text.div, "<div xmlns=\"http://www.w3.org/1999/xhtml\">CMS 146 Logic</div>")
         self.assertEqual(inst.text.status, "generated")
         self.assertEqual(inst.title, "Appropriate Testing for Children with Pharyngitis")
@@ -126,24 +109,10 @@
         self.assertEqual(inst.date.as_json(), "2015-07-22")
         self.assertEqual(inst.description, "Common Logic for adherence to Chlamydia Screening guidelines")
         self.assertEqual(inst.id, "example")
-<<<<<<< HEAD
-        self.assertEqual(inst.model[0].identifier, "QUICK")
-        self.assertEqual(inst.moduleMetadata.description, "Common Logic for adherence to Chlamydia Screening guidelines")
-        self.assertEqual(inst.moduleMetadata.identifier[0].use, "official")
-        self.assertEqual(inst.moduleMetadata.identifier[0].value, "ChalmydiaScreening_Common")
-        self.assertEqual(inst.moduleMetadata.publicationDate.date, FHIRDate("2015-07-22").date)
-        self.assertEqual(inst.moduleMetadata.publicationDate.as_json(), "2015-07-22")
-        self.assertEqual(inst.moduleMetadata.status, "draft")
-        self.assertEqual(inst.moduleMetadata.title, "Chlamydia Screening Common Library")
-        self.assertEqual(inst.moduleMetadata.topic[0].text, "Chlamydia Screening")
-        self.assertEqual(inst.moduleMetadata.type, "library")
-        self.assertEqual(inst.moduleMetadata.version, "2.0.0")
-=======
         self.assertEqual(inst.identifier[0].use, "official")
         self.assertEqual(inst.identifier[0].value, "ChalmydiaScreening_Common")
         self.assertEqual(inst.relatedArtifact[0].type, "depends-on")
         self.assertEqual(inst.status, "draft")
->>>>>>> b196071c
         self.assertEqual(inst.text.div, "<div xmlns=\"http://www.w3.org/1999/xhtml\">Chlamydia Screening Common Library</div>")
         self.assertEqual(inst.text.status, "generated")
         self.assertEqual(inst.title, "Chlamydia Screening Common Library")
