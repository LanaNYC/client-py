--- conflicted
+++ resolved
@@ -1,11 +1,7 @@
 #!/usr/bin/env python
 # -*- coding: utf-8 -*-
 #
-<<<<<<< HEAD
-#  Generated from FHIR 1.4.0.8595 on 2016-06-26.
-=======
 #  Generated from FHIR 1.7.0.10061 on 2016-10-24.
->>>>>>> b196071c
 #  2016, SMART Health IT.
 
 
