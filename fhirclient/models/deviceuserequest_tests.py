#!/usr/bin/env python
# -*- coding: utf-8 -*-
#
<<<<<<< HEAD
#  Generated from FHIR 1.4.0.8595 on 2016-06-26.
=======
#  Generated from FHIR 1.7.0.10061 on 2016-10-24.
>>>>>>> b196071c
#  2016, SMART Health IT.


import os
import io
import unittest
import json
from . import deviceuserequest
from .fhirdate import FHIRDate


class DeviceUseRequestTests(unittest.TestCase):
    def instantiate_from(self, filename):
        datadir = os.environ.get('FHIR_UNITTEST_DATADIR') or ''
        with io.open(os.path.join(datadir, filename), 'r', encoding='utf-8') as handle:
            js = json.load(handle)
            self.assertEqual("DeviceUseRequest", js["resourceType"])
        return deviceuserequest.DeviceUseRequest(js)
    
    def testDeviceUseRequest1(self):
        inst = self.instantiate_from("deviceuserequest-example.json")
        self.assertIsNotNone(inst, "Must have instantiated a DeviceUseRequest instance")
        self.implDeviceUseRequest1(inst)
        
        js = inst.as_json()
        self.assertEqual("DeviceUseRequest", js["resourceType"])
        inst2 = deviceuserequest.DeviceUseRequest(js)
        self.implDeviceUseRequest1(inst2)
    
    def implDeviceUseRequest1(self, inst):
        self.assertEqual(inst.id, "example")
<<<<<<< HEAD
=======
        self.assertEqual(inst.stage.coding[0].code, "original-order")
        self.assertEqual(inst.status, "completed")
>>>>>>> b196071c
        self.assertEqual(inst.text.div, "<div xmlns=\"http://www.w3.org/1999/xhtml\">To be filled out at a later time</div>")
        self.assertEqual(inst.text.status, "generated")
<|MERGE_RESOLUTION|>--- conflicted
+++ resolved
@@ -1,11 +1,7 @@
 #!/usr/bin/env python
 # -*- coding: utf-8 -*-
 #
-<<<<<<< HEAD
-#  Generated from FHIR 1.4.0.8595 on 2016-06-26.
-=======
 #  Generated from FHIR 1.7.0.10061 on 2016-10-24.
->>>>>>> b196071c
 #  2016, SMART Health IT.
 
 
@@ -37,10 +33,7 @@
     
     def implDeviceUseRequest1(self, inst):
         self.assertEqual(inst.id, "example")
-<<<<<<< HEAD
-=======
         self.assertEqual(inst.stage.coding[0].code, "original-order")
         self.assertEqual(inst.status, "completed")
->>>>>>> b196071c
         self.assertEqual(inst.text.div, "<div xmlns=\"http://www.w3.org/1999/xhtml\">To be filled out at a later time</div>")
         self.assertEqual(inst.text.status, "generated")
