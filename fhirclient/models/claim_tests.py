#!/usr/bin/env python
# -*- coding: utf-8 -*-
#
<<<<<<< HEAD
#  Generated from FHIR 1.4.0.8595 on 2016-06-26.
=======
#  Generated from FHIR 1.7.0.10061 on 2016-10-24.
>>>>>>> b196071c
#  2016, SMART Health IT.


import os
import io
import unittest
import json
from . import claim
from .fhirdate import FHIRDate


class ClaimTests(unittest.TestCase):
    def instantiate_from(self, filename):
        datadir = os.environ.get('FHIR_UNITTEST_DATADIR') or ''
        with io.open(os.path.join(datadir, filename), 'r', encoding='utf-8') as handle:
            js = json.load(handle)
            self.assertEqual("Claim", js["resourceType"])
        return claim.Claim(js)
    
    def testClaim1(self):
        inst = self.instantiate_from("claim-example-institutional.json")
        self.assertIsNotNone(inst, "Must have instantiated a Claim instance")
        self.implClaim1(inst)
        
        js = inst.as_json()
        self.assertEqual("Claim", js["resourceType"])
        inst2 = claim.Claim(js)
        self.implClaim1(inst2)
    
    def implClaim1(self, inst):
        self.assertTrue(inst.coverage[0].focal)
        self.assertEqual(inst.coverage[0].sequence, 1)
        self.assertEqual(inst.created.date, FHIRDate("2014-08-16").date)
        self.assertEqual(inst.created.as_json(), "2014-08-16")
        self.assertEqual(inst.diagnosis[0].diagnosis.code, "654456")
        self.assertEqual(inst.diagnosis[0].sequence, 1)
        self.assertEqual(inst.id, "960150")
        self.assertEqual(inst.identifier[0].system, "http://happyhospital.com/claim")
        self.assertEqual(inst.identifier[0].value, "9612345")
        self.assertEqual(inst.item[0].net.code, "USD")
        self.assertEqual(inst.item[0].net.system, "urn:iso:std:iso:4217")
        self.assertEqual(inst.item[0].net.value, 125.0)
        self.assertEqual(inst.item[0].sequence, 1)
        self.assertEqual(inst.item[0].service.code, "exam")
        self.assertEqual(inst.item[0].service.system, "http://hl7.org/fhir/ex-serviceproduct")
        self.assertEqual(inst.item[0].servicedDate.date, FHIRDate("2014-08-16").date)
        self.assertEqual(inst.item[0].servicedDate.as_json(), "2014-08-16")
        self.assertEqual(inst.item[0].unitPrice.code, "USD")
        self.assertEqual(inst.item[0].unitPrice.system, "urn:iso:std:iso:4217")
        self.assertEqual(inst.item[0].unitPrice.value, 125.0)
        self.assertEqual(inst.payee.type.code, "provider")
        self.assertEqual(inst.priority.code, "normal")
        self.assertEqual(inst.status, "active")
        self.assertEqual(inst.text.div, "<div xmlns=\"http://www.w3.org/1999/xhtml\">A human-readable rendering of the Claim</div>")
        self.assertEqual(inst.text.status, "generated")
        self.assertEqual(inst.total.code, "USD")
        self.assertEqual(inst.total.system, "urn:iso:std:iso:4217")
        self.assertEqual(inst.total.value, 125.0)
        self.assertEqual(inst.type.code, "institutional")
        self.assertEqual(inst.type.system, "http://hl7.org/fhir/ex-claimtype")
        self.assertEqual(inst.use, "complete")
    
    def testClaim2(self):
        inst = self.instantiate_from("claim-example-oral-average.json")
        self.assertIsNotNone(inst, "Must have instantiated a Claim instance")
        self.implClaim2(inst)
        
        js = inst.as_json()
        self.assertEqual("Claim", js["resourceType"])
        inst2 = claim.Claim(js)
        self.implClaim2(inst2)
    
    def implClaim2(self, inst):
        self.assertTrue(inst.coverage[0].focal)
        self.assertEqual(inst.coverage[0].sequence, 1)
        self.assertEqual(inst.created.date, FHIRDate("2014-08-16").date)
        self.assertEqual(inst.created.as_json(), "2014-08-16")
        self.assertEqual(inst.diagnosis[0].diagnosis.code, "123456")
        self.assertEqual(inst.diagnosis[0].sequence, 1)
        self.assertEqual(inst.id, "100151")
        self.assertEqual(inst.identifier[0].system, "http://happyvalley.com/claim")
        self.assertEqual(inst.identifier[0].value, "12346")
        self.assertEqual(inst.item[0].net.code, "USD")
        self.assertEqual(inst.item[0].net.system, "urn:iso:std:iso:4217")
        self.assertEqual(inst.item[0].net.value, 135.57)
        self.assertEqual(inst.item[0].sequence, 1)
        self.assertEqual(inst.item[0].service.code, "1200")
        self.assertEqual(inst.item[0].service.system, "http://hl7.org/fhir/oralservicecodes")
        self.assertEqual(inst.item[0].servicedDate.date, FHIRDate("2014-08-16").date)
        self.assertEqual(inst.item[0].servicedDate.as_json(), "2014-08-16")
        self.assertEqual(inst.item[0].unitPrice.code, "USD")
        self.assertEqual(inst.item[0].unitPrice.system, "urn:iso:std:iso:4217")
        self.assertEqual(inst.item[0].unitPrice.value, 135.57)
        self.assertEqual(inst.item[1].bodySite.code, "21")
        self.assertEqual(inst.item[1].bodySite.system, "http://fdi.org/fhir/oraltoothcodes")
        self.assertEqual(inst.item[1].net.code, "USD")
        self.assertEqual(inst.item[1].net.system, "urn:iso:std:iso:4217")
        self.assertEqual(inst.item[1].net.value, 105.0)
        self.assertEqual(inst.item[1].sequence, 2)
        self.assertEqual(inst.item[1].service.code, "21211")
        self.assertEqual(inst.item[1].service.system, "http://hl7.org/fhir/oralservicecodes")
        self.assertEqual(inst.item[1].servicedDate.date, FHIRDate("2014-08-16").date)
        self.assertEqual(inst.item[1].servicedDate.as_json(), "2014-08-16")
        self.assertEqual(inst.item[1].subSite[0].code, "L")
        self.assertEqual(inst.item[1].subSite[0].system, "http://fdi.org/fhir/oralsurfacecodes")
        self.assertEqual(inst.item[1].unitPrice.code, "USD")
        self.assertEqual(inst.item[1].unitPrice.system, "urn:iso:std:iso:4217")
        self.assertEqual(inst.item[1].unitPrice.value, 105.0)
        self.assertEqual(inst.item[2].bodySite.code, "36")
        self.assertEqual(inst.item[2].bodySite.system, "http://fdi.org/fhir/oraltoothcodes")
        self.assertEqual(inst.item[2].detail[0].net.code, "USD")
        self.assertEqual(inst.item[2].detail[0].net.system, "urn:iso:std:iso:4217")
        self.assertEqual(inst.item[2].detail[0].net.value, 750.0)
        self.assertEqual(inst.item[2].detail[0].sequence, 1)
        self.assertEqual(inst.item[2].detail[0].service.code, "27211")
        self.assertEqual(inst.item[2].detail[0].service.system, "http://hl7.org/fhir/oralservicecodes")
        self.assertEqual(inst.item[2].detail[0].unitPrice.code, "USD")
        self.assertEqual(inst.item[2].detail[0].unitPrice.system, "urn:iso:std:iso:4217")
        self.assertEqual(inst.item[2].detail[0].unitPrice.value, 750.0)
        self.assertEqual(inst.item[2].detail[1].net.code, "USD")
        self.assertEqual(inst.item[2].detail[1].net.system, "urn:iso:std:iso:4217")
        self.assertEqual(inst.item[2].detail[1].net.value, 350.0)
        self.assertEqual(inst.item[2].detail[1].sequence, 2)
        self.assertEqual(inst.item[2].detail[1].service.code, "lab")
        self.assertEqual(inst.item[2].detail[1].service.system, "http://hl7.org/fhir/oralservicecodes")
        self.assertEqual(inst.item[2].detail[1].unitPrice.code, "USD")
        self.assertEqual(inst.item[2].detail[1].unitPrice.system, "urn:iso:std:iso:4217")
        self.assertEqual(inst.item[2].detail[1].unitPrice.value, 350.0)
        self.assertEqual(inst.item[2].net.code, "USD")
        self.assertEqual(inst.item[2].net.system, "urn:iso:std:iso:4217")
        self.assertEqual(inst.item[2].net.value, 1100.0)
        self.assertEqual(inst.item[2].sequence, 3)
        self.assertEqual(inst.item[2].service.code, "27211")
        self.assertEqual(inst.item[2].service.system, "http://hl7.org/fhir/oralservicecodes")
        self.assertEqual(inst.item[2].servicedDate.date, FHIRDate("2014-08-16").date)
        self.assertEqual(inst.item[2].servicedDate.as_json(), "2014-08-16")
        self.assertEqual(inst.item[2].unitPrice.code, "USD")
        self.assertEqual(inst.item[2].unitPrice.system, "urn:iso:std:iso:4217")
        self.assertEqual(inst.item[2].unitPrice.value, 1100.0)
        self.assertEqual(inst.payee.type.code, "provider")
        self.assertEqual(inst.priority.code, "normal")
        self.assertEqual(inst.status, "active")
        self.assertEqual(inst.text.div, "<div xmlns=\"http://www.w3.org/1999/xhtml\">A human-readable rendering of the Oral Health Claim</div>")
        self.assertEqual(inst.text.status, "generated")
        self.assertEqual(inst.type.code, "oral")
        self.assertEqual(inst.type.system, "http://hl7.org/fhir/ex-claimtype")
        self.assertEqual(inst.use, "complete")
    
    def testClaim3(self):
        inst = self.instantiate_from("claim-example-oral-contained-identifier.json")
        self.assertIsNotNone(inst, "Must have instantiated a Claim instance")
        self.implClaim3(inst)
        
        js = inst.as_json()
        self.assertEqual("Claim", js["resourceType"])
        inst2 = claim.Claim(js)
        self.implClaim3(inst2)
    
    def implClaim3(self, inst):
        self.assertEqual(inst.contained[0].id, "patient-1")
        self.assertTrue(inst.coverage[0].focal)
        self.assertEqual(inst.coverage[0].sequence, 1)
        self.assertEqual(inst.created.date, FHIRDate("2014-08-16").date)
        self.assertEqual(inst.created.as_json(), "2014-08-16")
        self.assertEqual(inst.diagnosis[0].diagnosis.code, "123456")
        self.assertEqual(inst.diagnosis[0].sequence, 1)
        self.assertEqual(inst.id, "100155")
        self.assertEqual(inst.identifier[0].system, "http://happyvalley.com/claim")
        self.assertEqual(inst.identifier[0].value, "12347")
        self.assertEqual(inst.insurerIdentifier.system, "http://www.jurisdiction.com/insurers")
        self.assertEqual(inst.insurerIdentifier.value, "123456")
        self.assertEqual(inst.item[0].careTeam[0].providerIdentifier.system, "http://www.jurisdiction.com/providerId")
        self.assertEqual(inst.item[0].careTeam[0].providerIdentifier.value, "MD98765")
        self.assertEqual(inst.item[0].net.code, "USD")
        self.assertEqual(inst.item[0].net.system, "urn:iso:std:iso:4217")
        self.assertEqual(inst.item[0].net.value, 135.57)
        self.assertEqual(inst.item[0].sequence, 1)
        self.assertEqual(inst.item[0].service.code, "1200")
        self.assertEqual(inst.item[0].servicedDate.date, FHIRDate("2014-08-16").date)
        self.assertEqual(inst.item[0].servicedDate.as_json(), "2014-08-16")
        self.assertEqual(inst.item[0].unitPrice.code, "USD")
        self.assertEqual(inst.item[0].unitPrice.system, "urn:iso:std:iso:4217")
        self.assertEqual(inst.item[0].unitPrice.value, 135.57)
        self.assertEqual(inst.payee.type.code, "provider")
        self.assertEqual(inst.priority.code, "normal")
        self.assertEqual(inst.status, "active")
        self.assertEqual(inst.text.div, "<div xmlns=\"http://www.w3.org/1999/xhtml\">This example assumes a national health care scheme where patients, providers and organizations have known business identifiers.</div>")
        self.assertEqual(inst.text.status, "generated")
        self.assertEqual(inst.type.code, "oral")
        self.assertEqual(inst.type.system, "http://hl7.org/fhir/ex-claimtype")
        self.assertEqual(inst.use, "complete")
    
    def testClaim4(self):
        inst = self.instantiate_from("claim-example-oral-contained.json")
        self.assertIsNotNone(inst, "Must have instantiated a Claim instance")
        self.implClaim4(inst)
        
        js = inst.as_json()
        self.assertEqual("Claim", js["resourceType"])
        inst2 = claim.Claim(js)
        self.implClaim4(inst2)
    
    def implClaim4(self, inst):
        self.assertEqual(inst.contained[0].id, "org-insurer")
        self.assertEqual(inst.contained[1].id, "org-org")
        self.assertEqual(inst.contained[2].id, "provider-1")
        self.assertEqual(inst.contained[3].id, "patient-1")
        self.assertEqual(inst.contained[4].id, "coverage-1")
        self.assertTrue(inst.coverage[0].focal)
        self.assertEqual(inst.coverage[0].sequence, 1)
        self.assertEqual(inst.created.date, FHIRDate("2014-08-16").date)
        self.assertEqual(inst.created.as_json(), "2014-08-16")
        self.assertEqual(inst.diagnosis[0].diagnosis.code, "123456")
        self.assertEqual(inst.diagnosis[0].sequence, 1)
        self.assertEqual(inst.id, "100152")
        self.assertEqual(inst.identifier[0].system, "http://happyvalley.com/claim")
        self.assertEqual(inst.identifier[0].value, "12347")
        self.assertEqual(inst.item[0].net.code, "USD")
        self.assertEqual(inst.item[0].net.system, "urn:iso:std:iso:4217")
        self.assertEqual(inst.item[0].net.value, 135.57)
        self.assertEqual(inst.item[0].sequence, 1)
        self.assertEqual(inst.item[0].service.code, "1200")
        self.assertEqual(inst.item[0].servicedDate.date, FHIRDate("2014-08-16").date)
        self.assertEqual(inst.item[0].servicedDate.as_json(), "2014-08-16")
        self.assertEqual(inst.item[0].unitPrice.code, "USD")
        self.assertEqual(inst.item[0].unitPrice.system, "urn:iso:std:iso:4217")
        self.assertEqual(inst.item[0].unitPrice.value, 135.57)
        self.assertEqual(inst.payee.type.code, "provider")
        self.assertEqual(inst.priority.code, "normal")
        self.assertEqual(inst.status, "active")
        self.assertEqual(inst.text.div, "<div xmlns=\"http://www.w3.org/1999/xhtml\">A human-readable rendering of the Oral Health Claim</div>")
        self.assertEqual(inst.text.status, "generated")
        self.assertEqual(inst.type.code, "oral")
        self.assertEqual(inst.type.system, "http://hl7.org/fhir/ex-claimtype")
        self.assertEqual(inst.use, "complete")
    
    def testClaim5(self):
        inst = self.instantiate_from("claim-example-oral-identifier.json")
        self.assertIsNotNone(inst, "Must have instantiated a Claim instance")
        self.implClaim5(inst)
        
        js = inst.as_json()
        self.assertEqual("Claim", js["resourceType"])
        inst2 = claim.Claim(js)
        self.implClaim5(inst2)
    
    def implClaim5(self, inst):
        self.assertTrue(inst.coverage[0].focal)
        self.assertEqual(inst.coverage[0].sequence, 1)
        self.assertEqual(inst.created.date, FHIRDate("2014-08-16").date)
        self.assertEqual(inst.created.as_json(), "2014-08-16")
        self.assertEqual(inst.diagnosis[0].diagnosis.code, "123456")
        self.assertEqual(inst.diagnosis[0].sequence, 1)
        self.assertEqual(inst.id, "100154")
        self.assertEqual(inst.identifier[0].system, "http://happyvalley.com/claim")
        self.assertEqual(inst.identifier[0].value, "12347")
        self.assertEqual(inst.insurerIdentifier.system, "http://www.jurisdiction.com/insurers")
        self.assertEqual(inst.insurerIdentifier.value, "123456")
        self.assertEqual(inst.item[0].careTeam[0].providerIdentifier.system, "http://www.jurisdiction.com/providerId")
        self.assertEqual(inst.item[0].careTeam[0].providerIdentifier.value, "MD98765")
        self.assertEqual(inst.item[0].net.code, "USD")
        self.assertEqual(inst.item[0].net.system, "urn:iso:std:iso:4217")
        self.assertEqual(inst.item[0].net.value, 135.57)
        self.assertEqual(inst.item[0].sequence, 1)
        self.assertEqual(inst.item[0].service.code, "1200")
        self.assertEqual(inst.item[0].servicedDate.date, FHIRDate("2014-08-16").date)
        self.assertEqual(inst.item[0].servicedDate.as_json(), "2014-08-16")
        self.assertEqual(inst.item[0].unitPrice.code, "USD")
        self.assertEqual(inst.item[0].unitPrice.system, "urn:iso:std:iso:4217")
        self.assertEqual(inst.item[0].unitPrice.value, 135.57)
        self.assertEqual(inst.payee.type.code, "provider")
        self.assertEqual(inst.priority.code, "normal")
        self.assertEqual(inst.status, "active")
        self.assertEqual(inst.text.div, "<div xmlns=\"http://www.w3.org/1999/xhtml\">This example assumes a national health care scheme where patients, providers and organizations have known business identifiers.</div>")
        self.assertEqual(inst.text.status, "generated")
        self.assertEqual(inst.type.code, "oral")
        self.assertEqual(inst.type.system, "http://hl7.org/fhir/ex-claimtype")
        self.assertEqual(inst.use, "complete")
    
    def testClaim6(self):
        inst = self.instantiate_from("claim-example-oral-orthoplan.json")
        self.assertIsNotNone(inst, "Must have instantiated a Claim instance")
        self.implClaim6(inst)
        
        js = inst.as_json()
        self.assertEqual("Claim", js["resourceType"])
        inst2 = claim.Claim(js)
        self.implClaim6(inst2)
    
    def implClaim6(self, inst):
        self.assertTrue(inst.coverage[0].focal)
        self.assertEqual(inst.coverage[0].sequence, 1)
        self.assertEqual(inst.created.date, FHIRDate("2015-03-16").date)
        self.assertEqual(inst.created.as_json(), "2015-03-16")
        self.assertEqual(inst.diagnosis[0].diagnosis.code, "123457")
        self.assertEqual(inst.diagnosis[0].diagnosis.system, "http://hl7.org/fhir/sid/icd-10")
        self.assertEqual(inst.diagnosis[0].sequence, 1)
        self.assertEqual(inst.fundsReserve.code, "provider")
        self.assertEqual(inst.id, "100153")
        self.assertEqual(inst.identifier[0].system, "http://happyvalley.com/claim")
        self.assertEqual(inst.identifier[0].value, "12355")
        self.assertEqual(inst.item[0].detail[0].net.code, "USD")
        self.assertEqual(inst.item[0].detail[0].net.system, "urn:iso:std:iso:4217")
        self.assertEqual(inst.item[0].detail[0].net.value, 1000.0)
        self.assertEqual(inst.item[0].detail[0].sequence, 1)
        self.assertEqual(inst.item[0].detail[0].service.code, "ORTHOEXAM")
        self.assertEqual(inst.item[0].detail[0].service.system, "http://hl7.org/fhir/oralservicecodes")
        self.assertEqual(inst.item[0].detail[0].unitPrice.code, "USD")
        self.assertEqual(inst.item[0].detail[0].unitPrice.system, "urn:iso:std:iso:4217")
        self.assertEqual(inst.item[0].detail[0].unitPrice.value, 1000.0)
        self.assertEqual(inst.item[0].detail[1].net.code, "USD")
        self.assertEqual(inst.item[0].detail[1].net.system, "urn:iso:std:iso:4217")
        self.assertEqual(inst.item[0].detail[1].net.value, 1500.0)
        self.assertEqual(inst.item[0].detail[1].sequence, 2)
        self.assertEqual(inst.item[0].detail[1].service.code, "ORTHODIAG")
        self.assertEqual(inst.item[0].detail[1].service.system, "http://hl7.org/fhir/oralservicecodes")
        self.assertEqual(inst.item[0].detail[1].unitPrice.code, "USD")
        self.assertEqual(inst.item[0].detail[1].unitPrice.system, "urn:iso:std:iso:4217")
        self.assertEqual(inst.item[0].detail[1].unitPrice.value, 1500.0)
        self.assertEqual(inst.item[0].detail[2].net.code, "USD")
        self.assertEqual(inst.item[0].detail[2].net.system, "urn:iso:std:iso:4217")
        self.assertEqual(inst.item[0].detail[2].net.value, 500.0)
        self.assertEqual(inst.item[0].detail[2].sequence, 3)
        self.assertEqual(inst.item[0].detail[2].service.code, "ORTHOINITIAL")
        self.assertEqual(inst.item[0].detail[2].service.system, "http://hl7.org/fhir/oralservicecodes")
        self.assertEqual(inst.item[0].detail[2].unitPrice.code, "USD")
        self.assertEqual(inst.item[0].detail[2].unitPrice.system, "urn:iso:std:iso:4217")
        self.assertEqual(inst.item[0].detail[2].unitPrice.value, 500.0)
        self.assertEqual(inst.item[0].detail[3].quantity.value, 24)
        self.assertEqual(inst.item[0].detail[3].sequence, 4)
        self.assertEqual(inst.item[0].detail[3].service.code, "ORTHOMONTHS")
        self.assertEqual(inst.item[0].detail[3].service.system, "http://hl7.org/fhir/oralservicecodes")
        self.assertEqual(inst.item[0].detail[4].net.code, "USD")
        self.assertEqual(inst.item[0].detail[4].net.system, "urn:iso:std:iso:4217")
        self.assertEqual(inst.item[0].detail[4].net.value, 250.0)
        self.assertEqual(inst.item[0].detail[4].quantity.value, 24)
        self.assertEqual(inst.item[0].detail[4].sequence, 5)
        self.assertEqual(inst.item[0].detail[4].service.code, "ORTHOPERIODIC")
        self.assertEqual(inst.item[0].detail[4].service.system, "http://hl7.org/fhir/oralservicecodes")
        self.assertEqual(inst.item[0].detail[4].unitPrice.code, "USD")
        self.assertEqual(inst.item[0].detail[4].unitPrice.system, "urn:iso:std:iso:4217")
        self.assertEqual(inst.item[0].detail[4].unitPrice.value, 250.0)
        self.assertEqual(inst.item[0].diagnosisLinkId[0], 1)
        self.assertEqual(inst.item[0].net.code, "USD")
        self.assertEqual(inst.item[0].net.system, "urn:iso:std:iso:4217")
        self.assertEqual(inst.item[0].net.value, 9000.0)
        self.assertEqual(inst.item[0].sequence, 1)
        self.assertEqual(inst.item[0].service.code, "ORTHPLAN")
        self.assertEqual(inst.item[0].service.system, "http://hl7.org/fhir/oralservicecodes")
        self.assertEqual(inst.item[0].servicedDate.date, FHIRDate("2015-05-16").date)
        self.assertEqual(inst.item[0].servicedDate.as_json(), "2015-05-16")
        self.assertEqual(inst.item[0].unitPrice.code, "USD")
        self.assertEqual(inst.item[0].unitPrice.system, "urn:iso:std:iso:4217")
        self.assertEqual(inst.item[0].unitPrice.value, 9000.0)
        self.assertEqual(inst.item[1].bodySite.code, "21")
        self.assertEqual(inst.item[1].bodySite.system, "http://fdi.org/fhir/oraltoothcodes")
        self.assertEqual(inst.item[1].net.code, "USD")
        self.assertEqual(inst.item[1].net.system, "urn:iso:std:iso:4217")
        self.assertEqual(inst.item[1].net.value, 105.0)
        self.assertEqual(inst.item[1].sequence, 2)
        self.assertEqual(inst.item[1].service.code, "21211")
        self.assertEqual(inst.item[1].service.system, "http://hl7.org/fhir/oralservicecodes")
        self.assertEqual(inst.item[1].servicedDate.date, FHIRDate("2014-08-16").date)
        self.assertEqual(inst.item[1].servicedDate.as_json(), "2014-08-16")
        self.assertEqual(inst.item[1].subSite[0].code, "L")
        self.assertEqual(inst.item[1].subSite[0].system, "http://fdi.org/fhir/oralsurfacecodes")
        self.assertEqual(inst.item[1].unitPrice.code, "USD")
        self.assertEqual(inst.item[1].unitPrice.system, "urn:iso:std:iso:4217")
        self.assertEqual(inst.item[1].unitPrice.value, 105.0)
        self.assertEqual(inst.item[2].bodySite.code, "36")
        self.assertEqual(inst.item[2].bodySite.system, "http://fdi.org/fhir/oraltoothcodes")
        self.assertEqual(inst.item[2].detail[0].net.code, "USD")
        self.assertEqual(inst.item[2].detail[0].net.system, "urn:iso:std:iso:4217")
        self.assertEqual(inst.item[2].detail[0].net.value, 750.0)
        self.assertEqual(inst.item[2].detail[0].sequence, 1)
        self.assertEqual(inst.item[2].detail[0].service.code, "27211")
        self.assertEqual(inst.item[2].detail[0].service.system, "http://hl7.org/fhir/oralservicecodes")
        self.assertEqual(inst.item[2].detail[0].unitPrice.code, "USD")
        self.assertEqual(inst.item[2].detail[0].unitPrice.system, "urn:iso:std:iso:4217")
        self.assertEqual(inst.item[2].detail[0].unitPrice.value, 750.0)
        self.assertEqual(inst.item[2].detail[1].net.code, "USD")
        self.assertEqual(inst.item[2].detail[1].net.system, "urn:iso:std:iso:4217")
        self.assertEqual(inst.item[2].detail[1].net.value, 350.0)
        self.assertEqual(inst.item[2].detail[1].sequence, 2)
        self.assertEqual(inst.item[2].detail[1].service.code, "lab")
        self.assertEqual(inst.item[2].detail[1].service.system, "http://hl7.org/fhir/oralservicecodes")
        self.assertEqual(inst.item[2].detail[1].unitPrice.code, "USD")
        self.assertEqual(inst.item[2].detail[1].unitPrice.system, "urn:iso:std:iso:4217")
        self.assertEqual(inst.item[2].detail[1].unitPrice.value, 350.0)
        self.assertEqual(inst.item[2].net.code, "USD")
        self.assertEqual(inst.item[2].net.system, "urn:iso:std:iso:4217")
        self.assertEqual(inst.item[2].net.value, 1100.0)
        self.assertEqual(inst.item[2].sequence, 3)
        self.assertEqual(inst.item[2].service.code, "27211")
        self.assertEqual(inst.item[2].service.system, "http://hl7.org/fhir/oralservicecodes")
        self.assertEqual(inst.item[2].servicedDate.date, FHIRDate("2014-08-16").date)
        self.assertEqual(inst.item[2].servicedDate.as_json(), "2014-08-16")
        self.assertEqual(inst.item[2].unitPrice.code, "USD")
        self.assertEqual(inst.item[2].unitPrice.system, "urn:iso:std:iso:4217")
        self.assertEqual(inst.item[2].unitPrice.value, 1100.0)
        self.assertEqual(inst.payee.type.code, "provider")
        self.assertEqual(inst.priority.code, "normal")
        self.assertEqual(inst.status, "active")
        self.assertEqual(inst.text.div, "<div xmlns=\"http://www.w3.org/1999/xhtml\">A human-readable rendering of the Oral Health Claim</div>")
        self.assertEqual(inst.text.status, "generated")
        self.assertEqual(inst.type.code, "oral")
        self.assertEqual(inst.type.system, "http://hl7.org/fhir/ex-claimtype")
        self.assertEqual(inst.use, "proposed")
    
    def testClaim7(self):
        inst = self.instantiate_from("claim-example-pharmacy.json")
        self.assertIsNotNone(inst, "Must have instantiated a Claim instance")
        self.implClaim7(inst)
        
        js = inst.as_json()
        self.assertEqual("Claim", js["resourceType"])
        inst2 = claim.Claim(js)
        self.implClaim7(inst2)
    
    def implClaim7(self, inst):
        self.assertTrue(inst.coverage[0].focal)
        self.assertEqual(inst.coverage[0].sequence, 1)
        self.assertEqual(inst.created.date, FHIRDate("2014-08-16").date)
        self.assertEqual(inst.created.as_json(), "2014-08-16")
        self.assertEqual(inst.diagnosis[0].diagnosis.code, "654456")
        self.assertEqual(inst.diagnosis[0].sequence, 1)
        self.assertEqual(inst.id, "760150")
        self.assertEqual(inst.identifier[0].system, "http://happypharma.com/claim")
        self.assertEqual(inst.identifier[0].value, "7612345")
        self.assertEqual(inst.item[0].net.code, "USD")
        self.assertEqual(inst.item[0].net.system, "urn:iso:std:iso:4217")
        self.assertEqual(inst.item[0].net.value, 60.0)
        self.assertEqual(inst.item[0].sequence, 1)
        self.assertEqual(inst.item[0].service.code, "smokecess")
        self.assertEqual(inst.item[0].service.system, "http://hl7.org/fhir/ex-pharmaservice")
        self.assertEqual(inst.item[0].servicedDate.date, FHIRDate("2014-08-16").date)
        self.assertEqual(inst.item[0].servicedDate.as_json(), "2014-08-16")
        self.assertEqual(inst.item[0].unitPrice.code, "USD")
        self.assertEqual(inst.item[0].unitPrice.system, "urn:iso:std:iso:4217")
        self.assertEqual(inst.item[0].unitPrice.value, 60.0)
        self.assertEqual(inst.payee.type.code, "provider")
        self.assertEqual(inst.priority.code, "stat")
        self.assertEqual(inst.status, "active")
        self.assertEqual(inst.text.div, "<div xmlns=\"http://www.w3.org/1999/xhtml\">A human-readable rendering of the Pharmacy Claim</div>")
        self.assertEqual(inst.text.status, "generated")
        self.assertEqual(inst.type.code, "pharmacy")
        self.assertEqual(inst.type.system, "http://hl7.org/fhir/ex-claimtype")
        self.assertEqual(inst.use, "complete")
    
    def testClaim8(self):
        inst = self.instantiate_from("claim-example-professional.json")
        self.assertIsNotNone(inst, "Must have instantiated a Claim instance")
        self.implClaim8(inst)
        
        js = inst.as_json()
        self.assertEqual("Claim", js["resourceType"])
        inst2 = claim.Claim(js)
        self.implClaim8(inst2)
    
    def implClaim8(self, inst):
        self.assertTrue(inst.coverage[0].focal)
        self.assertEqual(inst.coverage[0].sequence, 1)
        self.assertEqual(inst.created.date, FHIRDate("2014-08-16").date)
        self.assertEqual(inst.created.as_json(), "2014-08-16")
        self.assertEqual(inst.diagnosis[0].diagnosis.code, "654456")
        self.assertEqual(inst.diagnosis[0].sequence, 1)
        self.assertEqual(inst.id, "860150")
        self.assertEqual(inst.identifier[0].system, "http://happypdocs.com/claim")
        self.assertEqual(inst.identifier[0].value, "8612345")
        self.assertEqual(inst.item[0].net.code, "USD")
        self.assertEqual(inst.item[0].net.system, "urn:iso:std:iso:4217")
        self.assertEqual(inst.item[0].net.value, 75.0)
        self.assertEqual(inst.item[0].sequence, 1)
        self.assertEqual(inst.item[0].service.code, "exam")
        self.assertEqual(inst.item[0].service.system, "http://hl7.org/fhir/ex-serviceproduct")
        self.assertEqual(inst.item[0].servicedDate.date, FHIRDate("2014-08-16").date)
        self.assertEqual(inst.item[0].servicedDate.as_json(), "2014-08-16")
        self.assertEqual(inst.item[0].unitPrice.code, "USD")
        self.assertEqual(inst.item[0].unitPrice.system, "urn:iso:std:iso:4217")
        self.assertEqual(inst.item[0].unitPrice.value, 75.0)
        self.assertEqual(inst.payee.type.code, "provider")
        self.assertEqual(inst.priority.code, "normal")
        self.assertEqual(inst.status, "active")
        self.assertEqual(inst.text.div, "<div xmlns=\"http://www.w3.org/1999/xhtml\">A human-readable rendering of the Claim</div>")
        self.assertEqual(inst.text.status, "generated")
        self.assertEqual(inst.type.code, "professional")
        self.assertEqual(inst.type.system, "http://hl7.org/fhir/ex-claimtype")
        self.assertEqual(inst.use, "complete")
    
    def testClaim9(self):
        inst = self.instantiate_from("claim-example-vision-glasses.json")
        self.assertIsNotNone(inst, "Must have instantiated a Claim instance")
        self.implClaim9(inst)
        
        js = inst.as_json()
        self.assertEqual("Claim", js["resourceType"])
        inst2 = claim.Claim(js)
        self.implClaim9(inst2)
    
    def implClaim9(self, inst):
        self.assertTrue(inst.coverage[0].focal)
        self.assertEqual(inst.coverage[0].sequence, 1)
        self.assertEqual(inst.created.date, FHIRDate("2014-08-16").date)
        self.assertEqual(inst.created.as_json(), "2014-08-16")
        self.assertEqual(inst.diagnosis[0].diagnosis.code, "654321")
        self.assertEqual(inst.diagnosis[0].sequence, 1)
        self.assertEqual(inst.id, "660151")
        self.assertEqual(inst.identifier[0].system, "http://happysight.com/claim")
        self.assertEqual(inst.identifier[0].value, "6612346")
        self.assertEqual(inst.item[0].detail[0].net.code, "USD")
        self.assertEqual(inst.item[0].detail[0].net.system, "urn:iso:std:iso:4217")
        self.assertEqual(inst.item[0].detail[0].net.value, 100.0)
        self.assertEqual(inst.item[0].detail[0].sequence, 1)
        self.assertEqual(inst.item[0].detail[0].service.code, "frame")
        self.assertEqual(inst.item[0].detail[0].service.system, "http://hl7.org/fhir/ex-visionservice")
        self.assertEqual(inst.item[0].detail[0].unitPrice.code, "USD")
        self.assertEqual(inst.item[0].detail[0].unitPrice.system, "urn:iso:std:iso:4217")
        self.assertEqual(inst.item[0].detail[0].unitPrice.value, 100.0)
        self.assertEqual(inst.item[0].detail[1].net.code, "USD")
        self.assertEqual(inst.item[0].detail[1].net.system, "urn:iso:std:iso:4217")
        self.assertEqual(inst.item[0].detail[1].net.value, 100.0)
        self.assertEqual(inst.item[0].detail[1].quantity.value, 2)
        self.assertEqual(inst.item[0].detail[1].sequence, 2)
        self.assertEqual(inst.item[0].detail[1].service.code, "lens")
        self.assertEqual(inst.item[0].detail[1].service.system, "http://hl7.org/fhir/ex-visionservice")
        self.assertEqual(inst.item[0].detail[1].unitPrice.code, "USD")
        self.assertEqual(inst.item[0].detail[1].unitPrice.system, "urn:iso:std:iso:4217")
        self.assertEqual(inst.item[0].detail[1].unitPrice.value, 50.0)
        self.assertEqual(inst.item[0].detail[2].factor, 0.07)
        self.assertEqual(inst.item[0].detail[2].net.code, "USD")
        self.assertEqual(inst.item[0].detail[2].net.system, "urn:iso:std:iso:4217")
        self.assertEqual(inst.item[0].detail[2].net.value, 14.0)
        self.assertEqual(inst.item[0].detail[2].sequence, 3)
        self.assertEqual(inst.item[0].detail[2].service.code, "fst")
        self.assertEqual(inst.item[0].detail[2].service.system, "http://hl7.org/fhir/ex-visionservice")
        self.assertEqual(inst.item[0].detail[2].unitPrice.code, "USD")
        self.assertEqual(inst.item[0].detail[2].unitPrice.system, "urn:iso:std:iso:4217")
        self.assertEqual(inst.item[0].detail[2].unitPrice.value, 200.0)
        self.assertEqual(inst.item[0].net.code, "USD")
        self.assertEqual(inst.item[0].net.system, "urn:iso:std:iso:4217")
        self.assertEqual(inst.item[0].net.value, 214.0)
        self.assertEqual(inst.item[0].sequence, 1)
        self.assertEqual(inst.item[0].service.code, "glasses")
        self.assertEqual(inst.item[0].service.system, "http://hl7.org/fhir/ex-visionservice")
        self.assertEqual(inst.item[0].servicedDate.date, FHIRDate("2014-08-16").date)
        self.assertEqual(inst.item[0].servicedDate.as_json(), "2014-08-16")
        self.assertEqual(inst.item[0].unitPrice.code, "USD")
        self.assertEqual(inst.item[0].unitPrice.system, "urn:iso:std:iso:4217")
        self.assertEqual(inst.item[0].unitPrice.value, 214.0)
        self.assertEqual(inst.payee.type.code, "provider")
        self.assertEqual(inst.priority.code, "normal")
        self.assertEqual(inst.status, "active")
        self.assertEqual(inst.text.div, "<div xmlns=\"http://www.w3.org/1999/xhtml\">A human-readable rendering of the Vision Claim for Glasses</div>")
        self.assertEqual(inst.text.status, "generated")
        self.assertEqual(inst.type.code, "vision")
        self.assertEqual(inst.type.system, "http://hl7.org/fhir/ex-claimtype")
        self.assertEqual(inst.use, "complete")
    
    def testClaim10(self):
        inst = self.instantiate_from("claim-example-vision.json")
        self.assertIsNotNone(inst, "Must have instantiated a Claim instance")
        self.implClaim10(inst)
        
        js = inst.as_json()
        self.assertEqual("Claim", js["resourceType"])
        inst2 = claim.Claim(js)
        self.implClaim10(inst2)
    
    def implClaim10(self, inst):
        self.assertTrue(inst.coverage[0].focal)
        self.assertEqual(inst.coverage[0].sequence, 1)
        self.assertEqual(inst.created.date, FHIRDate("2014-08-16").date)
        self.assertEqual(inst.created.as_json(), "2014-08-16")
        self.assertEqual(inst.diagnosis[0].diagnosis.code, "654321")
        self.assertEqual(inst.diagnosis[0].sequence, 1)
        self.assertEqual(inst.id, "660150")
        self.assertEqual(inst.identifier[0].system, "http://happysight.com/claim")
        self.assertEqual(inst.identifier[0].value, "6612345")
        self.assertEqual(inst.item[0].net.code, "USD")
        self.assertEqual(inst.item[0].net.system, "urn:iso:std:iso:4217")
        self.assertEqual(inst.item[0].net.value, 80.0)
        self.assertEqual(inst.item[0].sequence, 1)
        self.assertEqual(inst.item[0].service.code, "exam")
        self.assertEqual(inst.item[0].service.system, "http://hl7.org/fhir/ex-visionservice")
        self.assertEqual(inst.item[0].servicedDate.date, FHIRDate("2014-08-16").date)
        self.assertEqual(inst.item[0].servicedDate.as_json(), "2014-08-16")
        self.assertEqual(inst.item[0].unitPrice.code, "USD")
        self.assertEqual(inst.item[0].unitPrice.system, "urn:iso:std:iso:4217")
        self.assertEqual(inst.item[0].unitPrice.value, 80.0)
        self.assertEqual(inst.payee.type.code, "provider")
        self.assertEqual(inst.priority.code, "normal")
        self.assertEqual(inst.status, "active")
        self.assertEqual(inst.text.div, "<div xmlns=\"http://www.w3.org/1999/xhtml\">A human-readable rendering of the Vision Claim</div>")
        self.assertEqual(inst.text.status, "generated")
        self.assertEqual(inst.type.code, "vision")
        self.assertEqual(inst.type.system, "http://hl7.org/fhir/ex-claimtype")
        self.assertEqual(inst.use, "complete")
<|MERGE_RESOLUTION|>--- conflicted
+++ resolved
@@ -1,11 +1,7 @@
 #!/usr/bin/env python
 # -*- coding: utf-8 -*-
 #
-<<<<<<< HEAD
-#  Generated from FHIR 1.4.0.8595 on 2016-06-26.
-=======
 #  Generated from FHIR 1.7.0.10061 on 2016-10-24.
->>>>>>> b196071c
 #  2016, SMART Health IT.
 
 
@@ -175,10 +171,6 @@
         self.assertEqual(inst.id, "100155")
         self.assertEqual(inst.identifier[0].system, "http://happyvalley.com/claim")
         self.assertEqual(inst.identifier[0].value, "12347")
-        self.assertEqual(inst.insurerIdentifier.system, "http://www.jurisdiction.com/insurers")
-        self.assertEqual(inst.insurerIdentifier.value, "123456")
-        self.assertEqual(inst.item[0].careTeam[0].providerIdentifier.system, "http://www.jurisdiction.com/providerId")
-        self.assertEqual(inst.item[0].careTeam[0].providerIdentifier.value, "MD98765")
         self.assertEqual(inst.item[0].net.code, "USD")
         self.assertEqual(inst.item[0].net.system, "urn:iso:std:iso:4217")
         self.assertEqual(inst.item[0].net.value, 135.57)
@@ -262,10 +254,6 @@
         self.assertEqual(inst.id, "100154")
         self.assertEqual(inst.identifier[0].system, "http://happyvalley.com/claim")
         self.assertEqual(inst.identifier[0].value, "12347")
-        self.assertEqual(inst.insurerIdentifier.system, "http://www.jurisdiction.com/insurers")
-        self.assertEqual(inst.insurerIdentifier.value, "123456")
-        self.assertEqual(inst.item[0].careTeam[0].providerIdentifier.system, "http://www.jurisdiction.com/providerId")
-        self.assertEqual(inst.item[0].careTeam[0].providerIdentifier.value, "MD98765")
         self.assertEqual(inst.item[0].net.code, "USD")
         self.assertEqual(inst.item[0].net.system, "urn:iso:std:iso:4217")
         self.assertEqual(inst.item[0].net.value, 135.57)
