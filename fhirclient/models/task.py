#!/usr/bin/env python
# -*- coding: utf-8 -*-
#
<<<<<<< HEAD
#  Generated from FHIR 1.4.0.8595 (http://hl7.org/fhir/StructureDefinition/Task) on 2016-06-26.
=======
#  Generated from FHIR 1.7.0.10061 (http://hl7.org/fhir/StructureDefinition/Task) on 2016-10-24.
>>>>>>> b196071c
#  2016, SMART Health IT.


from . import domainresource

class Task(domainresource.DomainResource):
    """ A task to be performed.
    """
    
    resource_name = "Task"
    
    def __init__(self, jsondict=None, strict=True):
        """ Initialize all valid properties.
        
        :raises: FHIRValidationError on validation errors, unless strict is False
        :param dict jsondict: A JSON dictionary to use for initialization
        :param bool strict: If True (the default), invalid variables will raise a TypeError
        """
        
        self.basedOn = None
<<<<<<< HEAD
        """ Request fulfilled by this request.
=======
        """ Request fulfilled by this task.
>>>>>>> b196071c
        List of `FHIRReference` items referencing `Resource` (represented as `dict` in JSON). """
        
        self.businessStatus = None
        """ E.g. "Specimen collected", "IV prepped".
        Type `CodeableConcept` (represented as `dict` in JSON). """
        
        self.code = None
        """ Task Type.
        Type `CodeableConcept` (represented as `dict` in JSON). """
        
        self.context = None
        """ Healthcare event during which this task originated.
        Type `FHIRReference` referencing `Encounter, EpisodeOfCare` (represented as `dict` in JSON). """
        
        self.created = None
        """ Task Creation Date.
        Type `FHIRDate` (represented as `str` in JSON). """
        
        self.definition = None
        """ Task Definition.
        Type `str`. """
        
        self.description = None
        """ Human-readable explanation of task.
        Type `str`. """
        
        self.focus = None
        """ What task is acting on.
        Type `FHIRReference` referencing `Resource` (represented as `dict` in JSON). """
        
        self.for_fhir = None
        """ Beneficiary of the Task.
        Type `FHIRReference` referencing `Resource` (represented as `dict` in JSON). """
        
        self.fulfillment = None
        """ Constraints on fulfillment tasks.
        Type `TaskFulfillment` (represented as `dict` in JSON). """
        
        self.identifier = None
        """ Task Instance Identifier.
        Type `Identifier` (represented as `dict` in JSON). """
        
        self.input = None
        """ Supporting information.
        List of `TaskInput` items (represented as `dict` in JSON). """
        
        self.lastModified = None
        """ Task Last Modified Date.
        Type `FHIRDate` (represented as `str` in JSON). """
        
        self.note = None
        """ Comments made about the task.
        List of `Annotation` items (represented as `dict` in JSON). """
        
        self.output = None
        """ Task Output.
        List of `TaskOutput` items (represented as `dict` in JSON). """
        
        self.owner = None
        """ Task Owner.
        Type `FHIRReference` referencing `Device, Organization, Patient, Practitioner, RelatedPerson` (represented as `dict` in JSON). """
        
        self.parent = None
        """ Composite task.
        List of `FHIRReference` items referencing `Task` (represented as `dict` in JSON). """
        
        self.performerType = None
        """ requester | dispatcher | scheduler | performer | monitor | manager
        | acquirer | reviewer.
        List of `CodeableConcept` items (represented as `dict` in JSON). """
        
        self.priority = None
        """ low | normal | high.
        Type `str`. """
        
        self.reason = None
        """ Why task is needed.
        Type `CodeableConcept` (represented as `dict` in JSON). """
        
        self.requester = None
        """ Task Creator.
        Type `FHIRReference` referencing `Device, Organization, Patient, Practitioner, RelatedPerson` (represented as `dict` in JSON). """
        
        self.requisition = None
<<<<<<< HEAD
        """ Composite request this is part of.
=======
        """ Requisition or grouper id.
>>>>>>> b196071c
        Type `Identifier` (represented as `dict` in JSON). """
        
        self.stage = None
        """ proposed | planned | actionable +.
        Type `CodeableConcept` (represented as `dict` in JSON). """
        
        self.status = None
        """ draft | requested | received | accepted | +.
        Type `str`. """
        
        self.statusReason = None
        """ Reason for current status.
        Type `CodeableConcept` (represented as `dict` in JSON). """
        
        super(Task, self).__init__(jsondict=jsondict, strict=strict)
    
    def elementProperties(self):
        js = super(Task, self).elementProperties()
        js.extend([
            ("basedOn", "basedOn", fhirreference.FHIRReference, True, None, False),
            ("businessStatus", "businessStatus", codeableconcept.CodeableConcept, False, None, False),
            ("code", "code", codeableconcept.CodeableConcept, False, None, False),
            ("context", "context", fhirreference.FHIRReference, False, None, False),
            ("created", "created", fhirdate.FHIRDate, False, None, True),
            ("definition", "definition", str, False, None, False),
            ("description", "description", str, False, None, False),
            ("focus", "focus", fhirreference.FHIRReference, False, None, False),
            ("for_fhir", "for", fhirreference.FHIRReference, False, None, False),
            ("fulfillment", "fulfillment", TaskFulfillment, False, None, False),
            ("identifier", "identifier", identifier.Identifier, False, None, False),
            ("input", "input", TaskInput, True, None, False),
            ("lastModified", "lastModified", fhirdate.FHIRDate, False, None, True),
            ("note", "note", annotation.Annotation, True, None, False),
            ("output", "output", TaskOutput, True, None, False),
            ("owner", "owner", fhirreference.FHIRReference, False, None, False),
            ("parent", "parent", fhirreference.FHIRReference, True, None, False),
            ("performerType", "performerType", codeableconcept.CodeableConcept, True, None, False),
            ("priority", "priority", str, False, None, False),
            ("reason", "reason", codeableconcept.CodeableConcept, False, None, False),
            ("requester", "requester", fhirreference.FHIRReference, False, None, True),
            ("requisition", "requisition", identifier.Identifier, False, None, False),
            ("stage", "stage", codeableconcept.CodeableConcept, False, None, True),
            ("status", "status", str, False, None, True),
            ("statusReason", "statusReason", codeableconcept.CodeableConcept, False, None, False),
        ])
        return js


from . import backboneelement

class TaskFulfillment(backboneelement.BackboneElement):
    """ Constraints on fulfillment tasks.
    
    Identifies any limitations on what part of a referenced task subject
    request should be actioned.
    """
    
    resource_name = "TaskFulfillment"
    
    def __init__(self, jsondict=None, strict=True):
        """ Initialize all valid properties.
        
        :raises: FHIRValidationError on validation errors, unless strict is False
        :param dict jsondict: A JSON dictionary to use for initialization
        :param bool strict: If True (the default), invalid variables will raise a TypeError
        """
        
        self.period = None
        """ Over what time-period is fulfillment sought.
        Type `Period` (represented as `dict` in JSON). """
        
        self.recipients = None
        """ For whom is fulfillment sought?.
        List of `FHIRReference` items referencing `Patient, Practitioner, RelatedPerson, Group, Organization` (represented as `dict` in JSON). """
        
        self.repetitions = None
        """ How many times to repeat.
        Type `int`. """
        
        super(TaskFulfillment, self).__init__(jsondict=jsondict, strict=strict)
    
    def elementProperties(self):
        js = super(TaskFulfillment, self).elementProperties()
        js.extend([
            ("period", "period", period.Period, False, None, False),
            ("recipients", "recipients", fhirreference.FHIRReference, True, None, False),
            ("repetitions", "repetitions", int, False, None, False),
        ])
        return js


class TaskInput(backboneelement.BackboneElement):
    """ Supporting information.
    
    Additional information that may be needed in the execution of the task.
    """
    
    resource_name = "TaskInput"
    
    def __init__(self, jsondict=None, strict=True):
        """ Initialize all valid properties.
        
        :raises: FHIRValidationError on validation errors, unless strict is False
        :param dict jsondict: A JSON dictionary to use for initialization
        :param bool strict: If True (the default), invalid variables will raise a TypeError
        """
        
        self.type = None
        """ Label for the input.
        Type `CodeableConcept` (represented as `dict` in JSON). """
        
        self.valueAddress = None
        """ Input Value.
        Type `Address` (represented as `dict` in JSON). """
        
        self.valueAge = None
        """ Input Value.
        Type `Age` (represented as `dict` in JSON). """
        
        self.valueAnnotation = None
        """ Input Value.
        Type `Annotation` (represented as `dict` in JSON). """
        
        self.valueAttachment = None
        """ Input Value.
        Type `Attachment` (represented as `dict` in JSON). """
        
        self.valueBase64Binary = None
        """ Input Value.
        Type `str`. """
        
        self.valueBoolean = None
        """ Input Value.
        Type `bool`. """
        
        self.valueCode = None
        """ Input Value.
        Type `str`. """
        
        self.valueCodeableConcept = None
        """ Input Value.
        Type `CodeableConcept` (represented as `dict` in JSON). """
        
        self.valueCoding = None
        """ Input Value.
        Type `Coding` (represented as `dict` in JSON). """
        
        self.valueContactPoint = None
        """ Input Value.
        Type `ContactPoint` (represented as `dict` in JSON). """
        
        self.valueCount = None
        """ Input Value.
        Type `Count` (represented as `dict` in JSON). """
        
        self.valueDate = None
        """ Input Value.
        Type `FHIRDate` (represented as `str` in JSON). """
        
        self.valueDateTime = None
        """ Input Value.
        Type `FHIRDate` (represented as `str` in JSON). """
        
        self.valueDecimal = None
        """ Input Value.
        Type `float`. """
        
        self.valueDistance = None
        """ Input Value.
        Type `Distance` (represented as `dict` in JSON). """
        
        self.valueDuration = None
        """ Input Value.
        Type `Duration` (represented as `dict` in JSON). """
        
        self.valueHumanName = None
        """ Input Value.
        Type `HumanName` (represented as `dict` in JSON). """
        
        self.valueId = None
        """ Input Value.
        Type `str`. """
        
        self.valueIdentifier = None
        """ Input Value.
        Type `Identifier` (represented as `dict` in JSON). """
        
        self.valueInstant = None
        """ Input Value.
        Type `FHIRDate` (represented as `str` in JSON). """
        
        self.valueInteger = None
        """ Input Value.
        Type `int`. """
        
        self.valueMarkdown = None
        """ Input Value.
        Type `str`. """
        
        self.valueMeta = None
        """ Input Value.
        Type `Meta` (represented as `dict` in JSON). """
        
        self.valueMoney = None
        """ Input Value.
        Type `Money` (represented as `dict` in JSON). """
        
        self.valueOid = None
        """ Input Value.
        Type `str`. """
        
        self.valuePeriod = None
        """ Input Value.
        Type `Period` (represented as `dict` in JSON). """
        
        self.valuePositiveInt = None
        """ Input Value.
        Type `int`. """
        
        self.valueQuantity = None
        """ Input Value.
        Type `Quantity` (represented as `dict` in JSON). """
        
        self.valueRange = None
        """ Input Value.
        Type `Range` (represented as `dict` in JSON). """
        
        self.valueRatio = None
        """ Input Value.
        Type `Ratio` (represented as `dict` in JSON). """
        
        self.valueReference = None
        """ Input Value.
        Type `FHIRReference` (represented as `dict` in JSON). """
        
        self.valueSampledData = None
        """ Input Value.
        Type `SampledData` (represented as `dict` in JSON). """
        
        self.valueSignature = None
        """ Input Value.
        Type `Signature` (represented as `dict` in JSON). """
        
        self.valueString = None
        """ Input Value.
        Type `str`. """
        
        self.valueTime = None
        """ Input Value.
        Type `FHIRDate` (represented as `str` in JSON). """
        
        self.valueTiming = None
        """ Input Value.
        Type `Timing` (represented as `dict` in JSON). """
        
        self.valueUnsignedInt = None
        """ Input Value.
        Type `int`. """
        
        self.valueUri = None
        """ Input Value.
        Type `str`. """
        
        super(TaskInput, self).__init__(jsondict=jsondict, strict=strict)
    
    def elementProperties(self):
        js = super(TaskInput, self).elementProperties()
        js.extend([
            ("type", "type", codeableconcept.CodeableConcept, False, None, True),
            ("valueAddress", "valueAddress", address.Address, False, "value", True),
            ("valueAge", "valueAge", age.Age, False, "value", True),
            ("valueAnnotation", "valueAnnotation", annotation.Annotation, False, "value", True),
            ("valueAttachment", "valueAttachment", attachment.Attachment, False, "value", True),
            ("valueBase64Binary", "valueBase64Binary", str, False, "value", True),
            ("valueBoolean", "valueBoolean", bool, False, "value", True),
            ("valueCode", "valueCode", str, False, "value", True),
            ("valueCodeableConcept", "valueCodeableConcept", codeableconcept.CodeableConcept, False, "value", True),
            ("valueCoding", "valueCoding", coding.Coding, False, "value", True),
            ("valueContactPoint", "valueContactPoint", contactpoint.ContactPoint, False, "value", True),
            ("valueCount", "valueCount", count.Count, False, "value", True),
            ("valueDate", "valueDate", fhirdate.FHIRDate, False, "value", True),
            ("valueDateTime", "valueDateTime", fhirdate.FHIRDate, False, "value", True),
            ("valueDecimal", "valueDecimal", float, False, "value", True),
            ("valueDistance", "valueDistance", distance.Distance, False, "value", True),
            ("valueDuration", "valueDuration", duration.Duration, False, "value", True),
            ("valueHumanName", "valueHumanName", humanname.HumanName, False, "value", True),
            ("valueId", "valueId", str, False, "value", True),
            ("valueIdentifier", "valueIdentifier", identifier.Identifier, False, "value", True),
            ("valueInstant", "valueInstant", fhirdate.FHIRDate, False, "value", True),
            ("valueInteger", "valueInteger", int, False, "value", True),
            ("valueMarkdown", "valueMarkdown", str, False, "value", True),
            ("valueMeta", "valueMeta", meta.Meta, False, "value", True),
            ("valueMoney", "valueMoney", money.Money, False, "value", True),
            ("valueOid", "valueOid", str, False, "value", True),
            ("valuePeriod", "valuePeriod", period.Period, False, "value", True),
            ("valuePositiveInt", "valuePositiveInt", int, False, "value", True),
            ("valueQuantity", "valueQuantity", quantity.Quantity, False, "value", True),
            ("valueRange", "valueRange", range.Range, False, "value", True),
            ("valueRatio", "valueRatio", ratio.Ratio, False, "value", True),
            ("valueReference", "valueReference", fhirreference.FHIRReference, False, "value", True),
            ("valueSampledData", "valueSampledData", sampleddata.SampledData, False, "value", True),
            ("valueSignature", "valueSignature", signature.Signature, False, "value", True),
            ("valueString", "valueString", str, False, "value", True),
            ("valueTime", "valueTime", fhirdate.FHIRDate, False, "value", True),
            ("valueTiming", "valueTiming", timing.Timing, False, "value", True),
            ("valueUnsignedInt", "valueUnsignedInt", int, False, "value", True),
            ("valueUri", "valueUri", str, False, "value", True),
        ])
        return js


class TaskOutput(backboneelement.BackboneElement):
    """ Task Output.
    
    Outputs produced by the Task.
    """
    
    resource_name = "TaskOutput"
    
    def __init__(self, jsondict=None, strict=True):
        """ Initialize all valid properties.
        
        :raises: FHIRValidationError on validation errors, unless strict is False
        :param dict jsondict: A JSON dictionary to use for initialization
        :param bool strict: If True (the default), invalid variables will raise a TypeError
        """
        
        self.type = None
        """ Output Name.
        Type `CodeableConcept` (represented as `dict` in JSON). """
        
        self.valueAddress = None
        """ Output Value.
        Type `Address` (represented as `dict` in JSON). """
        
        self.valueAge = None
        """ Output Value.
        Type `Age` (represented as `dict` in JSON). """
        
        self.valueAnnotation = None
        """ Output Value.
        Type `Annotation` (represented as `dict` in JSON). """
        
        self.valueAttachment = None
        """ Output Value.
        Type `Attachment` (represented as `dict` in JSON). """
        
        self.valueBase64Binary = None
        """ Output Value.
        Type `str`. """
        
        self.valueBoolean = None
        """ Output Value.
        Type `bool`. """
        
        self.valueCode = None
        """ Output Value.
        Type `str`. """
        
        self.valueCodeableConcept = None
        """ Output Value.
        Type `CodeableConcept` (represented as `dict` in JSON). """
        
        self.valueCoding = None
        """ Output Value.
        Type `Coding` (represented as `dict` in JSON). """
        
        self.valueContactPoint = None
        """ Output Value.
        Type `ContactPoint` (represented as `dict` in JSON). """
        
        self.valueCount = None
        """ Output Value.
        Type `Count` (represented as `dict` in JSON). """
        
        self.valueDate = None
        """ Output Value.
        Type `FHIRDate` (represented as `str` in JSON). """
        
        self.valueDateTime = None
        """ Output Value.
        Type `FHIRDate` (represented as `str` in JSON). """
        
        self.valueDecimal = None
        """ Output Value.
        Type `float`. """
        
        self.valueDistance = None
        """ Output Value.
        Type `Distance` (represented as `dict` in JSON). """
        
        self.valueDuration = None
        """ Output Value.
        Type `Duration` (represented as `dict` in JSON). """
        
        self.valueHumanName = None
        """ Output Value.
        Type `HumanName` (represented as `dict` in JSON). """
        
        self.valueId = None
        """ Output Value.
        Type `str`. """
        
        self.valueIdentifier = None
        """ Output Value.
        Type `Identifier` (represented as `dict` in JSON). """
        
        self.valueInstant = None
        """ Output Value.
        Type `FHIRDate` (represented as `str` in JSON). """
        
        self.valueInteger = None
        """ Output Value.
        Type `int`. """
        
        self.valueMarkdown = None
        """ Output Value.
        Type `str`. """
        
        self.valueMeta = None
        """ Output Value.
        Type `Meta` (represented as `dict` in JSON). """
        
        self.valueMoney = None
        """ Output Value.
        Type `Money` (represented as `dict` in JSON). """
        
        self.valueOid = None
        """ Output Value.
        Type `str`. """
        
        self.valuePeriod = None
        """ Output Value.
        Type `Period` (represented as `dict` in JSON). """
        
        self.valuePositiveInt = None
        """ Output Value.
        Type `int`. """
        
        self.valueQuantity = None
        """ Output Value.
        Type `Quantity` (represented as `dict` in JSON). """
        
        self.valueRange = None
        """ Output Value.
        Type `Range` (represented as `dict` in JSON). """
        
        self.valueRatio = None
        """ Output Value.
        Type `Ratio` (represented as `dict` in JSON). """
        
        self.valueReference = None
        """ Output Value.
        Type `FHIRReference` (represented as `dict` in JSON). """
        
        self.valueSampledData = None
        """ Output Value.
        Type `SampledData` (represented as `dict` in JSON). """
        
        self.valueSignature = None
        """ Output Value.
        Type `Signature` (represented as `dict` in JSON). """
        
        self.valueString = None
        """ Output Value.
        Type `str`. """
        
        self.valueTime = None
        """ Output Value.
        Type `FHIRDate` (represented as `str` in JSON). """
        
        self.valueTiming = None
        """ Output Value.
        Type `Timing` (represented as `dict` in JSON). """
        
        self.valueUnsignedInt = None
        """ Output Value.
        Type `int`. """
        
        self.valueUri = None
        """ Output Value.
        Type `str`. """
        
        super(TaskOutput, self).__init__(jsondict=jsondict, strict=strict)
    
    def elementProperties(self):
        js = super(TaskOutput, self).elementProperties()
        js.extend([
            ("type", "type", codeableconcept.CodeableConcept, False, None, True),
            ("valueAddress", "valueAddress", address.Address, False, "value", True),
            ("valueAge", "valueAge", age.Age, False, "value", True),
            ("valueAnnotation", "valueAnnotation", annotation.Annotation, False, "value", True),
            ("valueAttachment", "valueAttachment", attachment.Attachment, False, "value", True),
            ("valueBase64Binary", "valueBase64Binary", str, False, "value", True),
            ("valueBoolean", "valueBoolean", bool, False, "value", True),
            ("valueCode", "valueCode", str, False, "value", True),
            ("valueCodeableConcept", "valueCodeableConcept", codeableconcept.CodeableConcept, False, "value", True),
            ("valueCoding", "valueCoding", coding.Coding, False, "value", True),
            ("valueContactPoint", "valueContactPoint", contactpoint.ContactPoint, False, "value", True),
            ("valueCount", "valueCount", count.Count, False, "value", True),
            ("valueDate", "valueDate", fhirdate.FHIRDate, False, "value", True),
            ("valueDateTime", "valueDateTime", fhirdate.FHIRDate, False, "value", True),
            ("valueDecimal", "valueDecimal", float, False, "value", True),
            ("valueDistance", "valueDistance", distance.Distance, False, "value", True),
            ("valueDuration", "valueDuration", duration.Duration, False, "value", True),
            ("valueHumanName", "valueHumanName", humanname.HumanName, False, "value", True),
            ("valueId", "valueId", str, False, "value", True),
            ("valueIdentifier", "valueIdentifier", identifier.Identifier, False, "value", True),
            ("valueInstant", "valueInstant", fhirdate.FHIRDate, False, "value", True),
            ("valueInteger", "valueInteger", int, False, "value", True),
            ("valueMarkdown", "valueMarkdown", str, False, "value", True),
            ("valueMeta", "valueMeta", meta.Meta, False, "value", True),
            ("valueMoney", "valueMoney", money.Money, False, "value", True),
            ("valueOid", "valueOid", str, False, "value", True),
            ("valuePeriod", "valuePeriod", period.Period, False, "value", True),
            ("valuePositiveInt", "valuePositiveInt", int, False, "value", True),
            ("valueQuantity", "valueQuantity", quantity.Quantity, False, "value", True),
            ("valueRange", "valueRange", range.Range, False, "value", True),
            ("valueRatio", "valueRatio", ratio.Ratio, False, "value", True),
            ("valueReference", "valueReference", fhirreference.FHIRReference, False, "value", True),
            ("valueSampledData", "valueSampledData", sampleddata.SampledData, False, "value", True),
            ("valueSignature", "valueSignature", signature.Signature, False, "value", True),
            ("valueString", "valueString", str, False, "value", True),
            ("valueTime", "valueTime", fhirdate.FHIRDate, False, "value", True),
            ("valueTiming", "valueTiming", timing.Timing, False, "value", True),
            ("valueUnsignedInt", "valueUnsignedInt", int, False, "value", True),
            ("valueUri", "valueUri", str, False, "value", True),
        ])
        return js


from . import address
from . import age
from . import annotation
from . import attachment
from . import codeableconcept
from . import coding
from . import contactpoint
from . import count
from . import distance
from . import duration
from . import fhirdate
from . import fhirreference
from . import humanname
from . import identifier
from . import meta
from . import money
from . import period
from . import quantity
from . import range
from . import ratio
from . import sampleddata
from . import signature
from . import timing<|MERGE_RESOLUTION|>--- conflicted
+++ resolved
@@ -1,11 +1,7 @@
 #!/usr/bin/env python
 # -*- coding: utf-8 -*-
 #
-<<<<<<< HEAD
-#  Generated from FHIR 1.4.0.8595 (http://hl7.org/fhir/StructureDefinition/Task) on 2016-06-26.
-=======
 #  Generated from FHIR 1.7.0.10061 (http://hl7.org/fhir/StructureDefinition/Task) on 2016-10-24.
->>>>>>> b196071c
 #  2016, SMART Health IT.
 
 
@@ -26,11 +22,7 @@
         """
         
         self.basedOn = None
-<<<<<<< HEAD
-        """ Request fulfilled by this request.
-=======
         """ Request fulfilled by this task.
->>>>>>> b196071c
         List of `FHIRReference` items referencing `Resource` (represented as `dict` in JSON). """
         
         self.businessStatus = None
@@ -115,11 +107,7 @@
         Type `FHIRReference` referencing `Device, Organization, Patient, Practitioner, RelatedPerson` (represented as `dict` in JSON). """
         
         self.requisition = None
-<<<<<<< HEAD
-        """ Composite request this is part of.
-=======
         """ Requisition or grouper id.
->>>>>>> b196071c
         Type `Identifier` (represented as `dict` in JSON). """
         
         self.stage = None
